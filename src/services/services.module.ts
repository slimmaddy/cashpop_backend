--- conflicted
+++ resolved
@@ -1,13 +1,7 @@
-<<<<<<< HEAD
-import { Module } from "@nestjs/common";
-import { ValkeyService } from "./valkey.service";
-import { MailerService } from "./mailer.service";
-=======
 import { Module } from '@nestjs/common';
 import { ValkeyService } from './valkey.service';
 import { MailerService } from './mailer.service';
 import { SmsService } from './sms.service';
->>>>>>> eb49f9ef
 
 @Module({
   providers: [ValkeyService, MailerService, SmsService],
