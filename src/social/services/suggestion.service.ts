import { Injectable } from "@nestjs/common";
import { InjectRepository } from "@nestjs/typeorm";
import { Repository } from "typeorm";
import {
  Relationship,
  RelationshipStatus,
} from "../entities/relationship.entity";
import {
  Suggestion,
  SuggestionStatus,
  SuggestionSource,
} from "../entities/suggestion.entity";
import { User } from "../../users/entities/user.entity";
import { UsersService } from "../../users/users.service";
import { UserLookupService } from "./user-lookup.service";

import {
  SuggestionResponseDto,
  GetSuggestionsDto,
} from "../dto/suggestion.dto";

@Injectable()
export class SuggestionService {
  constructor(
    @InjectRepository(Relationship)
    private relationshipRepository: Repository<Relationship>,
    @InjectRepository(Suggestion)
    private suggestionRepository: Repository<Suggestion>,
    private usersService: UsersService,
    private userLookupService: UserLookupService
  ) {}
  /**
   * Lấy danh sách gợi ý kết bạn từ bảng suggestions
   */
  async getSuggestions(
    userEmail: string,
    query: GetSuggestionsDto
  ): Promise<{ suggestions: SuggestionResponseDto[]; total: number }> {
    const { page = 1, limit = 10 } = query;
    const skip = (page - 1) * limit;

    // Query suggestions từ bảng suggestions với JOIN users
    const [suggestions, total] = await this.suggestionRepository.findAndCount({
      where: {
        userEmail,
        status: SuggestionStatus.ACTIVE,
      },
      relations: ["suggestedUser"],
      order: {
        mutualFriendsCount: "DESC",
        createdAt: "DESC",
      },
      take: limit,
      skip,
    });

    // Transform data
    const transformedSuggestions: SuggestionResponseDto[] = suggestions.map(
      (suggestion) => ({
        user: {
          id: suggestion.suggestedUser.id,
          email: suggestion.suggestedUser.email,
          username: suggestion.suggestedUser.username,
          name: suggestion.suggestedUser.name,
          avatar: suggestion.suggestedUser.avatar,
        },
        mutualFriendsCount: suggestion.mutualFriendsCount,
        mutualFriends: this.extractMutualFriends(suggestion.metadata),
        reason:
          suggestion.reason ||
          this.getReasonBySource(
            suggestion.source,
            suggestion.mutualFriendsCount
          ),
      })
    );

    return {
      suggestions: transformedSuggestions,
      total,
    };
  }

  /**
   * Helper method để extract mutual friends từ metadata
   */
  private extractMutualFriends(
    metadata: any
  ): Array<{ id: string; name: string }> {
    if (!metadata || !metadata.mutual_friends) {
      return [];
    }

    // Nếu metadata chứa array of names, convert thành format cần thiết
    if (Array.isArray(metadata.mutual_friends)) {
      return metadata.mutual_friends.map((name: string, index: number) => ({
        id: `mutual-${index}`, // Temporary ID since we don't store actual IDs
        name,
      }));
    }

    return [];
  }

  /**
   * Helper method để generate reason based on source
   */
  private getReasonBySource(
    source: SuggestionSource,
    mutualFriendsCount: number
  ): string {
    switch (source) {
      case SuggestionSource.MUTUAL_FRIENDS:
        return mutualFriendsCount > 1
          ? `You have ${mutualFriendsCount} mutual friends`
          : "You have 1 mutual friend";
      case SuggestionSource.CONTACT:
        return "From your contacts";
      case SuggestionSource.FACEBOOK:
        return "From Facebook friends";
      case SuggestionSource.LINE:
        return "From LINE friends";
      default:
        return "Suggested for you";
    }
  }

  /**
   * Tạo suggestions từ danh sách contacts (dùng cho sync)
   */
  async createSuggestionsFromContacts(
    userEmail: string,
    contacts: any[]
  ): Promise<{ created: number; skipped: number }> {
    const emails = contacts
      .filter(
        (contact) =>
          contact.email && this.userLookupService.isValidEmail(contact.email)
      )
      .map((contact) => contact.email);

    if (emails.length === 0) {
      return { created: 0, skipped: 0 };
    }

    // Tìm CashPop users từ contacts
    const cashpopUsers = await this.userLookupService.findCashpopUsersByEmails(
      emails
    );

    let created = 0;
    let skipped = 0;

    for (const user of cashpopUsers) {
      // Skip self
      if (user.email === userEmail) {
        skipped++;
        continue;
      }

      // Kiểm tra đã có relationship chưa
      const existingRelationship = await this.relationshipRepository.findOne({
        where: [
          { userEmail, friendEmail: user.email },
          { userEmail: user.email, friendEmail: userEmail },
        ],
      });

      if (existingRelationship) {
        skipped++;
        continue;
      }

      // Kiểm tra đã có suggestion chưa
      const existingSuggestion = await this.suggestionRepository.findOne({
        where: {
          userEmail,
          suggestedUserEmail: user.email,
          status: SuggestionStatus.ACTIVE,
        },
      });

      if (existingSuggestion) {
        skipped++;
        continue;
      }

      // Tạo suggestion mới
      try {
        const mutualFriendsCount = await this.getMutualFriendsCount(
          userEmail,
          user.email
        );

        const suggestion = this.suggestionRepository.create({
          userEmail,
          suggestedUserEmail: user.email,
          source: SuggestionSource.CONTACT,
          status: SuggestionStatus.ACTIVE,
          reason: "Found in your contacts",
          mutualFriendsCount,
          metadata: {
            source_info: "contact_sync",
            contact_name:
              contacts.find((c) => c.email === user.email)?.name || user.name,
          },
        });

        await this.suggestionRepository.save(suggestion);
        created++;
      } catch (error) {
        console.error(`Error creating suggestion for ${user.email}:`, error);
        skipped++;
      }
    }

    return { created, skipped };
  }

  /**
   * Đếm số bạn chung giữa 2 users
   */
  private async getMutualFriendsCount(
    userEmail: string,
    suggestedUserEmail: string
  ): Promise<number> {
    const mutualFriendsQuery = `
      SELECT COUNT(DISTINCT r1."friendEmail") as mutual_count
      FROM relationships r1
      INNER JOIN relationships r2 ON r1."friendEmail" = r2."friendEmail"
      WHERE r1."userEmail" = $1
        AND r2."userEmail" = $2
        AND r1.status = 'accepted'
        AND r2.status = 'accepted'
        AND r1."friendEmail" != $1
        AND r1."friendEmail" != $2
    `;

    const result = await this.relationshipRepository.query(mutualFriendsQuery, [
      userEmail,
      suggestedUserEmail,
    ]);
    return parseInt(result[0]?.mutual_count || "0");
  }

  /**
   * Tìm user theo email (sử dụng UserLookupService)
   */
  async findUserByEmail(email: string): Promise<User | null> {
    return await this.userLookupService.getUserByEmail(email);
  }

  /**
   * Gợi ý user dựa trên email search
   */
  async getSuggestionByEmail(
    userEmail: string,
    searchEmail: string
  ): Promise<SuggestionResponseDto | null> {
    // Tìm suggested user theo email
    const suggestedUser = await this.usersService.findByEmail(searchEmail);

    if (!suggestedUser || suggestedUser.email === userEmail) {
      return null; // Không tìm thấy hoặc là chính mình
    }

    // Kiểm tra đã là bạn chưa
    const existingRelationship = await this.relationshipRepository.findOne({
      where: [
        { userEmail, friendEmail: searchEmail },
        { userEmail: searchEmail, friendEmail: userEmail },
      ],
    });

    if (existingRelationship) {
      return null; // Đã có relationship
    }

    // Kiểm tra đã có suggestion chưa
    const existingSuggestion = await this.suggestionRepository.findOne({
      where: {
        userEmail,
        suggestedUserEmail: searchEmail,
        status: SuggestionStatus.ACTIVE,
      },
    });

    if (existingSuggestion) {
      // Trả về suggestion đã có
      return {
        user: {
          id: suggestedUser.id,
          email: suggestedUser.email,
          username: suggestedUser.username,
          name: suggestedUser.name,
          avatar: suggestedUser.avatar,
        },
        mutualFriendsCount: existingSuggestion.mutualFriendsCount,
        mutualFriends: this.extractMutualFriends(existingSuggestion.metadata),
        reason: existingSuggestion.reason || "Found by email search",
      };
    }

    // Tạo suggestion mới nếu chưa có
    const newSuggestion = await this.createSuggestionByEmail(
      userEmail,
      searchEmail
    );

    if (!newSuggestion) {
      return null;
    }

    // Trả về suggestion mới tạo
    return {
      user: {
        id: suggestedUser.id,
        email: suggestedUser.email,
        username: suggestedUser.username,
        name: suggestedUser.name,
        avatar: suggestedUser.avatar,
      },
      mutualFriendsCount: newSuggestion.mutualFriendsCount,
      mutualFriends: this.extractMutualFriends(newSuggestion.metadata),
      reason: newSuggestion.reason || "Found by email search",
    };
  }

  /**
   * Tạo suggestion mới từ email search
   */
  private async createSuggestionByEmail(
    userEmail: string,
    suggestedUserEmail: string
  ): Promise<Suggestion | null> {
    try {
      // Tính mutual friends count
      const mutualFriendsCount = await this.calculateMutualFriendsCount(
        userEmail,
        suggestedUserEmail
      );

      const suggestion = this.suggestionRepository.create({
        userEmail,
        suggestedUserEmail,
        source:
          mutualFriendsCount > 0
            ? SuggestionSource.MUTUAL_FRIENDS
            : SuggestionSource.CONTACT,
        status: SuggestionStatus.ACTIVE,
        reason:
          mutualFriendsCount > 0
            ? `You have ${mutualFriendsCount} mutual friends`
            : "Found by email search",
        mutualFriendsCount,
        metadata:
          mutualFriendsCount > 0
            ? await this.getMutualFriendsMetadata(userEmail, suggestedUserEmail)
            : { source_info: "email_search" },
      });

      return await this.suggestionRepository.save(suggestion);
    } catch (error) {
      console.error("Error creating suggestion:", error);
      return null;
    }
  }

  /**
   * Tính số lượng mutual friends
   */
  private async calculateMutualFriendsCount(
    userEmail: string,
    suggestedUserEmail: string
  ): Promise<number> {
    const query = `
      SELECT COUNT(DISTINCT mutual_friend.friend_email) as count
      FROM relationships user_rel
      JOIN relationships suggested_rel ON user_rel.friend_email = suggested_rel.friend_email
      WHERE user_rel.user_email = $1 
        AND suggested_rel.user_email = $2
        AND user_rel.status = 'accepted'
        AND suggested_rel.status = 'accepted'
    `;

    const result = await this.relationshipRepository.query(query, [
      userEmail,
      suggestedUserEmail,
    ]);
    return parseInt(result[0]?.count || "0");
  }

  /**
   * Lấy thông tin mutual friends cho metadata
   */
  private async getMutualFriendsMetadata(
    userEmail: string,
    suggestedUserEmail: string
  ): Promise<any> {
    const query = `
      SELECT u.name
      FROM relationships user_rel
      JOIN relationships suggested_rel ON user_rel."friendEmail" = suggested_rel."friendEmail"
      JOIN users u ON user_rel."friendEmail" = u.email
      WHERE user_rel."userEmail" = $1
        AND suggested_rel."userEmail" = $2
        AND user_rel.status = 'accepted'
        AND suggested_rel.status = 'accepted'
      ORDER BY u.name
      LIMIT 3
    `;

<<<<<<< HEAD
    const mutualFriends = await this.relationshipRepository.query(query, [
      userEmail,
      suggestedUserEmail,
    ]);
=======
    const mutualFriends = await this.relationshipRepository.query(query, [userEmail, suggestedUserEmail]);
>>>>>>> eb49f9ef

    return {
      mutual_friends: mutualFriends.map((f: any) => f.name),
      source_info: "email_search",
    };
  }
}<|MERGE_RESOLUTION|>--- conflicted
+++ resolved
@@ -410,14 +410,7 @@
       LIMIT 3
     `;
 
-<<<<<<< HEAD
-    const mutualFriends = await this.relationshipRepository.query(query, [
-      userEmail,
-      suggestedUserEmail,
-    ]);
-=======
     const mutualFriends = await this.relationshipRepository.query(query, [userEmail, suggestedUserEmail]);
->>>>>>> eb49f9ef
 
     return {
       mutual_friends: mutualFriends.map((f: any) => f.name),
