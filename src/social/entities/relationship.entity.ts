--- conflicted
+++ resolved
@@ -23,17 +23,10 @@
   @PrimaryGeneratedColumn("uuid")
   id: string;
 
-<<<<<<< HEAD
-  @Column({ name: "user_email" })
-  userEmail: string;
-
-  @Column({ name: "friend_email" })
-=======
   @Column()
   userEmail: string;
 
   @Column()
->>>>>>> eb49f9ef
   friendEmail: string;
 
   @Column({
@@ -43,28 +36,12 @@
   })
   status: RelationshipStatus;
 
-<<<<<<< HEAD
-  @Column({ name: "initiated_by" })
-=======
   @Column()
->>>>>>> eb49f9ef
   initiatedBy: string; // email của người gửi lời mời kết bạn
 
   @Column({ type: "text", nullable: true })
   message: string; // Tin nhắn kèm theo lời mời kết bạn
 
-<<<<<<< HEAD
-  @Column({ name: "accepted_at", type: "timestamp", nullable: true })
-  acceptedAt: Date;
-
-  @Column({ name: "blocked_at", type: "timestamp", nullable: true })
-  blockedAt: Date;
-
-  @CreateDateColumn({ name: "created_at" })
-  createdAt: Date;
-
-  @UpdateDateColumn({ name: "updated_at" })
-=======
   @Column({ type: 'timestamp', nullable: true })
   acceptedAt: Date;
 
@@ -75,7 +52,6 @@
   createdAt: Date;
 
   @UpdateDateColumn({ name: 'updatedAt' })
->>>>>>> eb49f9ef
   updatedAt: Date;
 
   // Relations removed - using email directly instead of foreign keys
