import { ApiProperty } from "@nestjs/swagger";
import { IsNotEmpty, IsString } from "class-validator";

export class LineAuthDto {
<<<<<<< HEAD
  @ApiProperty({
    description: "The Line access token obtained from the mobile client",
    example: "U1234567890abcdef1234567890abcdef",
  })
  @IsString()
  @IsNotEmpty({ message: "Line access token is required" })
  token: string;
}
=======
    @ApiProperty({
        description: "The Line access token obtained from the mobile client",
        example: "U1234567890abcdef1234567890abcdef"
    })
    @IsString()
    @IsNotEmpty({ message: "Line access token is required" })
    token: string;

    @ApiProperty({
        description: "The Line ID token (JWT) obtained from the mobile client",
        example: "eyJhbGciOiJIUzI1NiIsInR5cCI6IkpXVCJ9..."
    })
    @IsString()
    @IsNotEmpty({ message: "Line ID token is required" })
    id_token: string;
}
>>>>>>> eb49f9ef
<|MERGE_RESOLUTION|>--- conflicted
+++ resolved
@@ -2,16 +2,6 @@
 import { IsNotEmpty, IsString } from "class-validator";
 
 export class LineAuthDto {
-<<<<<<< HEAD
-  @ApiProperty({
-    description: "The Line access token obtained from the mobile client",
-    example: "U1234567890abcdef1234567890abcdef",
-  })
-  @IsString()
-  @IsNotEmpty({ message: "Line access token is required" })
-  token: string;
-}
-=======
     @ApiProperty({
         description: "The Line access token obtained from the mobile client",
         example: "U1234567890abcdef1234567890abcdef"
@@ -27,5 +17,4 @@
     @IsString()
     @IsNotEmpty({ message: "Line ID token is required" })
     id_token: string;
-}
->>>>>>> eb49f9ef
+}